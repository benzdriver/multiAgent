"""
主应用模块，提供FastAPI应用实例和基础配置
"""

from fastapi import FastAPI
<<<<<<< HEAD
from fastapi.responses import HTMLResponse, FileResponse
=======
from fastapi.responses import HTMLResponse
>>>>>>> 326eb1c5
from fastapi.staticfiles import StaticFiles
from fastapi.middleware.cors import CORSMiddleware
import os
import sys
from typing import Dict, Any

# 添加项目根目录到系统路径
sys.path.append(os.path.dirname(os.path.dirname(os.path.abspath(__file__))))

# 导入API路由
from webui.api import clarifier_api, validator_api, fixer_api, generator_api

# 导入新的API路由
import webui.api.clarifier_api_new as clarifier_api_new
import webui.api.state_api as state_api
import webui.api.chat_api as chat_api
import webui.api.deep_reasoning_api as deep_reasoning_api
import webui.api.document_api as document_api

# 导入服务
from services.startup_service import get_startup_service

# 创建FastAPI应用
app = FastAPI(title="需求澄清与架构设计系统")

# 配置CORS
app.add_middleware(
    CORSMiddleware,
    allow_origins=["*"],
    allow_credentials=True,
    allow_methods=["*"],
    allow_headers=["*"],
)

# 注册现有API路由
app.include_router(clarifier_api.router, prefix="/api/clarifier", tags=["clarifier"])
app.include_router(validator_api.router, prefix="/api/validator", tags=["validator"])
app.include_router(fixer_api.router, prefix="/api/fixer", tags=["fixer"])
app.include_router(generator_api.router, prefix="/api/generator", tags=["generator"])

# 注册新的API路由
app.include_router(clarifier_api_new.router, prefix="/api", tags=["clarifier_new"])
app.include_router(state_api.router, prefix="/api", tags=["state"])
app.include_router(chat_api.router, prefix="/api", tags=["chat"])
app.include_router(deep_reasoning_api.router, prefix="/api", tags=["deep_reasoning"])
app.include_router(document_api.router, prefix="/api", tags=["document"])

# 静态文件
app.mount("/static", StaticFiles(directory="webui/static"), name="static")

<<<<<<< HEAD
app.mount("/assets", StaticFiles(directory="webui/frontend/dist/assets"), name="frontend_assets")

=======
>>>>>>> 326eb1c5
# 静态文件路由
@app.get("/", response_class=HTMLResponse)
async def read_root():
    """返回主页HTML"""
<<<<<<< HEAD
    return FileResponse("webui/frontend/dist/index.html")
=======
    with open("webui/static/index.html", "r", encoding="utf-8") as f:
        return HTMLResponse(content=f.read())
>>>>>>> 326eb1c5

# 启动事件
@app.on_event("startup")
async def startup_event():
    """应用启动事件，初始化系统"""
    startup_service = get_startup_service()
    await startup_service.startup_event()

# 主函数
if __name__ == "__main__":
    import uvicorn
<<<<<<< HEAD
    uvicorn.run("webui.app:app", host="0.0.0.0", port=8080, reload=True)                                                                                                
=======
    uvicorn.run("webui.app:app", host="0.0.0.0", port=8080, reload=True)
>>>>>>> 326eb1c5
<|MERGE_RESOLUTION|>--- conflicted
+++ resolved
@@ -2,38 +2,33 @@
 主应用模块，提供FastAPI应用实例和基础配置
 """
 
-from fastapi import FastAPI
-<<<<<<< HEAD
-from fastapi.responses import HTMLResponse, FileResponse
-=======
-from fastapi.responses import HTMLResponse
->>>>>>> 326eb1c5
+from fastapi import FastAPI, Request, HTTPException, WebSocket, WebSocketDisconnect, File, UploadFile, Form
+from fastapi.responses import JSONResponse, HTMLResponse, FileResponse
 from fastapi.staticfiles import StaticFiles
 from fastapi.middleware.cors import CORSMiddleware
 import os
 import sys
-from typing import Dict, Any
-
-# 添加项目根目录到系统路径
-sys.path.append(os.path.dirname(os.path.dirname(os.path.abspath(__file__))))
+from typing import Dict, Any, List, Optional
+from enum import Enum
+from pathlib import Path
+import json
+import time
+import asyncio
+from pydantic import BaseModel
 
 # 导入API路由
-from webui.api import clarifier_api, validator_api, fixer_api, generator_api
-
-# 导入新的API路由
-import webui.api.clarifier_api_new as clarifier_api_new
-import webui.api.state_api as state_api
-import webui.api.chat_api as chat_api
-import webui.api.deep_reasoning_api as deep_reasoning_api
-import webui.api.document_api as document_api
+from webui.api.state_api import router as state_router
+from webui.api.chat_api import router as chat_router
+from webui.api.document_api import router as document_router
+from webui.api.deep_reasoning_api import router as deep_reasoning_router
 
 # 导入服务
-from services.startup_service import get_startup_service
+from services.state_service import StateService, get_state_service
 
 # 创建FastAPI应用
 app = FastAPI(title="需求澄清与架构设计系统")
 
-# 配置CORS
+# 添加CORS中间件
 app.add_middleware(
     CORSMiddleware,
     allow_origins=["*"],
@@ -42,50 +37,33 @@
     allow_headers=["*"],
 )
 
-# 注册现有API路由
-app.include_router(clarifier_api.router, prefix="/api/clarifier", tags=["clarifier"])
-app.include_router(validator_api.router, prefix="/api/validator", tags=["validator"])
-app.include_router(fixer_api.router, prefix="/api/fixer", tags=["fixer"])
-app.include_router(generator_api.router, prefix="/api/generator", tags=["generator"])
-
-# 注册新的API路由
-app.include_router(clarifier_api_new.router, prefix="/api", tags=["clarifier_new"])
-app.include_router(state_api.router, prefix="/api", tags=["state"])
-app.include_router(chat_api.router, prefix="/api", tags=["chat"])
-app.include_router(deep_reasoning_api.router, prefix="/api", tags=["deep_reasoning"])
-app.include_router(document_api.router, prefix="/api", tags=["document"])
+# 注册API路由
+app.include_router(state_router, prefix="/api", tags=["状态管理"])
+app.include_router(chat_router, prefix="/api", tags=["聊天"])
+app.include_router(document_router, prefix="/api", tags=["文档"])
+app.include_router(deep_reasoning_router, prefix="/api", tags=["深度推理"])
 
 # 静态文件
 app.mount("/static", StaticFiles(directory="webui/static"), name="static")
 
-<<<<<<< HEAD
 app.mount("/assets", StaticFiles(directory="webui/frontend/dist/assets"), name="frontend_assets")
 
-=======
->>>>>>> 326eb1c5
+
 # 静态文件路由
 @app.get("/", response_class=HTMLResponse)
 async def read_root():
     """返回主页HTML"""
-<<<<<<< HEAD
     return FileResponse("webui/frontend/dist/index.html")
-=======
-    with open("webui/static/index.html", "r", encoding="utf-8") as f:
-        return HTMLResponse(content=f.read())
->>>>>>> 326eb1c5
+
 
 # 启动事件
 @app.on_event("startup")
 async def startup_event():
-    """应用启动事件，初始化系统"""
-    startup_service = get_startup_service()
-    await startup_service.startup_event()
+    """应用启动时执行的操作"""
+    print("应用已启动")
+
 
 # 主函数
 if __name__ == "__main__":
     import uvicorn
-<<<<<<< HEAD
-    uvicorn.run("webui.app:app", host="0.0.0.0", port=8080, reload=True)                                                                                                
-=======
-    uvicorn.run("webui.app:app", host="0.0.0.0", port=8080, reload=True)
->>>>>>> 326eb1c5
+    uvicorn.run("webui.app:app", host="0.0.0.0", port=8080, reload=True)